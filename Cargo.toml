[package]
name = "smithay"
version = "0.3.0"
authors = ["Victor Berger <victor.berger@m4x.org>", "Drakulix (Victoria Brekenfeld)"]
license = "MIT"
description = "Smithay is a library for writing wayland compositors."
repository = "https://github.com/Smithay/smithay"
edition = "2021"
readme = "README.md"
homepage = "https://smithay.github.io/"
keywords = ["wayland", "compositor", "graphics", "server"]
categories = ["gui"]

[package.metadata.docs.rs]
features = ["test_all_features"]
rustdoc-args = ["--cfg", "docsrs"]

[workspace]
members = [
    "smallvil",
    "anvil",
    "wlcs_anvil"
]

[dependencies]
appendlist = "1.4"
# Intentionally pick a commit from "0.37-stable" branch since additions for 0.37.1 are used
ash = { git = "https://github.com/ash-rs/ash", rev = "62960ad680207e8496ae19ebd11f7c7ae8422e27", optional = true }
bitflags = "1"
calloop = "0.10.1"
cgmath = "0.18.0"
dbus = { version = "0.9.4", optional = true }
downcast-rs = "1.2.0"
<<<<<<< HEAD
cfg-if = "1.0.0"

=======
drm-fourcc = "^2.2.0"
drm = { version = "0.7.0", optional = true }
drm-ffi = { version = "0.3.0", optional = true }
gbm = { version = "0.9.0", optional = true, default-features = false, features = ["drm-support"] }
glow = { version = "0.11.2", optional = true }
>>>>>>> 98bbc48e
input = { version = "0.7", default-features = false, features=["libinput_1_14"], optional = true }
indexmap = "1.7"
lazy_static = "1"
libc = "0.2.103"
libloading = { version="0.7.0", optional = true } 
nix = "0.25"
once_cell = "1.8.0"
rand = "0.8.4"
scopeguard = { version = "1.1.0", optional = true }
slog = "2"
slog-stdlog = { version = "4", optional = true }
tempfile = { version = "3.0", optional = true }
thiserror = "1.0.25"
<<<<<<< HEAD
x11rb = { version = "0.10.0", optional = true }
wayland-egl = { version = "=0.30.0-beta.9", optional = true }
wayland-protocols = { version = "=0.30.0-beta.9", features = ["unstable", "staging", "server"], optional = true }
wayland-protocols-wlr = { version = "=0.1.0-beta.9", features = ["server"]}
wayland-protocols-misc = { version = "=0.1.0-beta.9", features = ["server"]}
wayland-server = { version = "=0.30.0-beta.9", optional = true }
wayland-sys = { version = "=0.30.0-beta.9", optional = true }
wayland-backend = { version = "=0.1.0-beta.9", optional = true }

=======
udev = { version = "0.6", optional = true }
wayland-egl = { version = "=0.30.0-beta.10", optional = true }
wayland-protocols = { version = "=0.30.0-beta.10", features = ["unstable", "staging", "server"], optional = true }
wayland-protocols-wlr = { version = "=0.1.0-beta.10", features = ["server"]}
wayland-protocols-misc = { version = "=0.1.0-beta.10", features = ["server"]}
wayland-server = { version = "=0.30.0-beta.10", optional = true }
wayland-sys = { version = "=0.30.0-beta.10", optional = true }
wayland-backend = { version = "=0.1.0-beta.10", optional = true }
>>>>>>> 98bbc48e
winit = { version = "0.27.1", default-features = false, features = ["wayland", "wayland-dlopen", "x11"], optional = true }
xkbcommon = "0.5.0"
scan_fmt = { version = "0.2.3", default-features = false }
io-lifetimes = "=1.0.0-rc1"

# This dependency will only be included when targeting Android
[target.'cfg(target_os = "android")'.dependencies]
ndk-glue = "0.6.2" # Substitute this with the latest ndk-glue version you wish to use

ndk = "0.5.0"

[target.'cfg(not(target_os = "android"))'.dependencies]
udev = { version = "0.6", optional = true }
libseat= { version = "0.1.1", optional = true }
input = { version = "0.7", default-features = false, features=["libinput_1_19"], optional = true }

drm-fourcc = "^2.2.0"
drm = { version = "0.7.0", optional = true }
drm-ffi = { version = "0.3.0", optional = true }
gbm = { version = "0.9.0", optional = true, default-features = false, features = ["drm-support"] }


[patch.crates-io]
winit = { git = "https://github.com/rust-windowing/winit", rev = "4c39b3188cee29548761b57f38e4aa046cbe31ea" }

[dev-dependencies]
slog-term = "2.3"

[build-dependencies]
gl_generator = { version = "0.14", optional = true }
pkg-config = { version = "0.3.17", optional = true }
<<<<<<< HEAD
cfg-if = "1.0.0"
=======
cc = { version = "1.0", optional = true }
>>>>>>> 98bbc48e

[features]
default = ["backend_winit", "desktop", "renderer_gl", "wayland_frontend", "slog-stdlog", "backend_vulkan"]
# default = [ "backend_session_logind", "backend_x11", "backend_winit", "desktop", "renderer_gl", "renderer_multi", "xwayland", "wayland_frontend", "slog-stdlog"]
backend_winit = ["winit","backend_egl", "wayland-egl", "renderer_gl"]
backend_x11 = ["x11rb", "x11rb/dri3", "x11rb/xfixes", "x11rb/present", "x11rb_event_source", "backend_gbm", "backend_drm", "backend_egl"]
backend_drm = ["drm", "drm-ffi"]
backend_gbm = ["gbm", "cc", "pkg-config"]
backend_gbm_has_fd_for_plane = []
backend_egl = ["gl_generator", "libloading"]
backend_libinput = ["input"]
backend_session = []
backend_udev = ["udev", "input/udev"]
backend_vulkan = ["ash", "scopeguard"]
backend_session_logind = ["dbus", "backend_session", "pkg-config"]
backend_session_elogind = ["backend_session_logind"]
backend_session_libseat = ["backend_session", "libseat"]
desktop = []
renderer_gl = ["gl_generator", "backend_egl"]
renderer_glow = ["renderer_gl", "glow"]
renderer_multi = ["backend_drm"]
use_system_lib = ["wayland_frontend", "wayland-backend/server_system", "wayland-sys"]
wayland_frontend = ["wayland-server", "wayland-protocols", "tempfile"]
x11rb_event_source = ["x11rb"]
xwayland = ["wayland_frontend"]
test_all_features = ["default", "renderer_glow"]

[[example]]
name = "minimal"
required-features = ["backend_winit", "renderer_gl", "wayland_frontend"]

[[example]]
name = "seat"
required-features = ["wayland_frontend"]

[[example]]
name = "compositor"
required-features = ["wayland_frontend"]

[[example]]
name = "vulkan"
required-features = ["backend_vulkan"]
<|MERGE_RESOLUTION|>--- conflicted
+++ resolved
@@ -31,16 +31,8 @@
 cgmath = "0.18.0"
 dbus = { version = "0.9.4", optional = true }
 downcast-rs = "1.2.0"
-<<<<<<< HEAD
 cfg-if = "1.0.0"
 
-=======
-drm-fourcc = "^2.2.0"
-drm = { version = "0.7.0", optional = true }
-drm-ffi = { version = "0.3.0", optional = true }
-gbm = { version = "0.9.0", optional = true, default-features = false, features = ["drm-support"] }
-glow = { version = "0.11.2", optional = true }
->>>>>>> 98bbc48e
 input = { version = "0.7", default-features = false, features=["libinput_1_14"], optional = true }
 indexmap = "1.7"
 lazy_static = "1"
@@ -54,18 +46,8 @@
 slog-stdlog = { version = "4", optional = true }
 tempfile = { version = "3.0", optional = true }
 thiserror = "1.0.25"
-<<<<<<< HEAD
 x11rb = { version = "0.10.0", optional = true }
-wayland-egl = { version = "=0.30.0-beta.9", optional = true }
-wayland-protocols = { version = "=0.30.0-beta.9", features = ["unstable", "staging", "server"], optional = true }
-wayland-protocols-wlr = { version = "=0.1.0-beta.9", features = ["server"]}
-wayland-protocols-misc = { version = "=0.1.0-beta.9", features = ["server"]}
-wayland-server = { version = "=0.30.0-beta.9", optional = true }
-wayland-sys = { version = "=0.30.0-beta.9", optional = true }
-wayland-backend = { version = "=0.1.0-beta.9", optional = true }
 
-=======
-udev = { version = "0.6", optional = true }
 wayland-egl = { version = "=0.30.0-beta.10", optional = true }
 wayland-protocols = { version = "=0.30.0-beta.10", features = ["unstable", "staging", "server"], optional = true }
 wayland-protocols-wlr = { version = "=0.1.0-beta.10", features = ["server"]}
@@ -73,7 +55,6 @@
 wayland-server = { version = "=0.30.0-beta.10", optional = true }
 wayland-sys = { version = "=0.30.0-beta.10", optional = true }
 wayland-backend = { version = "=0.1.0-beta.10", optional = true }
->>>>>>> 98bbc48e
 winit = { version = "0.27.1", default-features = false, features = ["wayland", "wayland-dlopen", "x11"], optional = true }
 xkbcommon = "0.5.0"
 scan_fmt = { version = "0.2.3", default-features = false }
@@ -94,7 +75,7 @@
 drm = { version = "0.7.0", optional = true }
 drm-ffi = { version = "0.3.0", optional = true }
 gbm = { version = "0.9.0", optional = true, default-features = false, features = ["drm-support"] }
-
+glow = { version = "0.11.2", optional = true }
 
 [patch.crates-io]
 winit = { git = "https://github.com/rust-windowing/winit", rev = "4c39b3188cee29548761b57f38e4aa046cbe31ea" }
@@ -105,11 +86,8 @@
 [build-dependencies]
 gl_generator = { version = "0.14", optional = true }
 pkg-config = { version = "0.3.17", optional = true }
-<<<<<<< HEAD
 cfg-if = "1.0.0"
-=======
 cc = { version = "1.0", optional = true }
->>>>>>> 98bbc48e
 
 [features]
 default = ["backend_winit", "desktop", "renderer_gl", "wayland_frontend", "slog-stdlog", "backend_vulkan"]
@@ -128,8 +106,8 @@
 backend_session_elogind = ["backend_session_logind"]
 backend_session_libseat = ["backend_session", "libseat"]
 desktop = []
+renderer_glow = ["renderer_gl", "glow"]
 renderer_gl = ["gl_generator", "backend_egl"]
-renderer_glow = ["renderer_gl", "glow"]
 renderer_multi = ["backend_drm"]
 use_system_lib = ["wayland_frontend", "wayland-backend/server_system", "wayland-sys"]
 wayland_frontend = ["wayland-server", "wayland-protocols", "tempfile"]
